# Compiled files
*.py[co]
*.a
*.o
*.so
__pycache__

# Ignore .c files by default to avoid including generated code. If you want to
# add a non-generated .c extension, use `git add -f filename.c`.
*.c

# Other generated files
*/version.py
<<<<<<< HEAD
astroquery/astroquery.cfg

=======
*/cython_version.py
>>>>>>> b0607445
htmlcov
.coverage
MANIFEST

# Sphinx
<<<<<<< HEAD
_build
docs/api
=======
docs/api
docs/_build

# Eclipse editor project files
.project
.pydevproject
.settings
>>>>>>> b0607445

# Packages/installer info
*.egg
*.egg-info
dist
build
eggs
parts
bin
var
sdist
develop-eggs
.installed.cfg
distribute-*.tar.gz

# Other
.*.swp
*~

# Mac OSX
.DS_Store

# Eclipse
.settings
.project
.pydevproject<|MERGE_RESOLUTION|>--- conflicted
+++ resolved
@@ -11,29 +11,16 @@
 
 # Other generated files
 */version.py
-<<<<<<< HEAD
 astroquery/astroquery.cfg
 
-=======
-*/cython_version.py
->>>>>>> b0607445
 htmlcov
 .coverage
 MANIFEST
 
 # Sphinx
-<<<<<<< HEAD
 _build
 docs/api
-=======
-docs/api
 docs/_build
-
-# Eclipse editor project files
-.project
-.pydevproject
-.settings
->>>>>>> b0607445
 
 # Packages/installer info
 *.egg
